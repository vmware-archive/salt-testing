# -*- coding: utf-8 -*-
'''
    :codeauthor: :email:`Pedro Algarvio (pedro@algarvio.me)`
    :copyright: © 2013 by the SaltStack Team, see AUTHORS for more details.
    :license: Apache 2.0, see LICENSE for more details.


    salttesting.helpers
    ~~~~~~~~~~~~~~~~~~~

    Unit testing helpers
    '''

# Import Python libs
from __future__ import absolute_import
import os
import sys
import types
import signal
import socket
import inspect
import logging
from functools import wraps

# Import Salt Testing libs
from salttesting import __version_info__
from salttesting.unit import skip, _id

# Import 3rd-party libs
import six
import psutil
if sys.version_info < (3,):
    import __builtin__  # pylint: disable=incompatible-py3-code
else:
    import builtins as __builtin__  # pylint: disable=import-error

log = logging.getLogger(__name__)


def destructiveTest(caller):
    '''
    Mark a test case as a destructive test for example adding or removing users
    from your system.

    .. code-block:: python

        class MyTestCase(TestCase):

            @destructiveTest
            def test_create_user(self):
                pass
    '''
    if inspect.isclass(caller):
        # We're decorating a class
        old_setUp = getattr(caller, 'setUp', None)

        def setUp(self, *args, **kwargs):
            if os.environ.get('DESTRUCTIVE_TESTS', 'False').lower() == 'false':
                self.skipTest('Destructive tests are disabled')
            if old_setUp is not None:
                old_setUp(self, *args, **kwargs)
        caller.setUp = setUp
        return caller

    # We're simply decorating functions
    @wraps(caller)
    def wrap(cls):
        if os.environ.get('DESTRUCTIVE_TESTS', 'False').lower() == 'false':
            cls.skipTest('Destructive tests are disabled')
        return caller(cls)
    return wrap


def expensiveTest(caller):
    '''
    Mark a test case as an expensive test, for example, a test which can cost
    money(Salt's cloud provider tests).

    .. code-block:: python

        class MyTestCase(TestCase):

            @expensiveTest
            def test_create_user(self):
                pass
    '''
    if inspect.isclass(caller):
        # We're decorating a class
        old_setUp = getattr(caller, 'setUp', None)

        def setUp(self, *args, **kwargs):
            if os.environ.get('EXPENSIVE_TESTS', 'False').lower() == 'false':
                self.skipTest('Expensive tests are disabled')
            if old_setUp is not None:
                old_setUp(self, *args, **kwargs)
        caller.setUp = setUp
        return caller

    # We're simply decorating functions
    @wraps(caller)
    def wrap(cls):
        if os.environ.get('EXPENSIVE_TESTS', 'False').lower() == 'false':
            cls.skipTest('Expensive tests are disabled')
        return caller(cls)
    return wrap


def requires_sshd_server(caller):
    '''
    Mark a test as requiring the tests SSH daemon running.

    .. code-block:: python

        class MyTestCase(TestCase):

            @requiresSshdServer
            def test_create_user(self):
                pass
    '''
    if inspect.isclass(caller):
        # We're decorating a class
        old_setUp = getattr(caller, 'setUp', None)

        def setUp(self, *args, **kwargs):
            if os.environ.get('SSH_DAEMON_RUNNING', 'False').lower() == 'false':
                self.skipTest('SSH tests are disabled')
            if old_setUp is not None:
                old_setUp(self, *args, **kwargs)
        caller.setUp = setUp
        return caller

    # We're simply decorating functions
    @wraps(caller)
    def wrap(cls):
        if os.environ.get('SSH_DAEMON_RUNNING', 'False').lower() == 'false':
            self.skipTest('SSH tests are disabled')
        return caller(cls)
    return wrap


class RedirectStdStreams(object):
    '''
    Temporarily redirect system output to file like objects.
    Default is to redirect to `os.devnull`, which just mutes output, `stdout`
    and `stderr`.
    '''

    def __init__(self, stdout=None, stderr=None):
        if stdout is None:
            stdout = open(os.devnull, 'w')
        if stderr is None:
            stderr = open(os.devnull, 'w')

        self.__stdout = stdout
        self.__stderr = stderr
        self.__redirected = False

    def __enter__(self):
        self.redirect()
        return self

    def __exit__(self, exc_type, exc_value, traceback):
        self.unredirect()

    def redirect(self):
        self.old_stdout = sys.stdout
        self.old_stdout.flush()
        self.old_stderr = sys.stderr
        self.old_stderr.flush()
        sys.stdout = self.__stdout
        sys.stderr = self.__stderr
        self.__redirected = True

    def unredirect(self):
        if not self.__redirected:
            return
        try:
            self.__stdout.flush()
            self.__stdout.close()
        except ValueError:
            # already closed?
            pass
        try:
            self.__stderr.flush()
            self.__stderr.close()
        except ValueError:
            # already closed?
            pass

        sys.stdout = self.old_stdout
        sys.stderr = self.old_stderr

    def flush(self):
        if self.__redirected:
            try:
                self.__stdout.flush()
            except Exception:
                pass
            try:
                self.__stderr.flush()
            except Exception:
                pass


class TestsLoggingHandler(object):
    '''
    Simple logging handler which can be used to test if certain logging
    messages get emitted or not:

    .. code-block:: python

        with TestsLoggingHandler() as handler:
            # (...)               Do what ever you wish here
            handler.messages    # here are the emitted log messages

    '''
    def __init__(self, level=0, format='%(levelname)s:%(message)s'):
        self.level = level
        self.format = format
        self.activated = False
        self.prev_logging_level = None

    def activate(self):
        class Handler(logging.Handler):
            def __init__(self, level):
                logging.Handler.__init__(self, level)
                self.messages = []

            def emit(self, record):
                self.messages.append(self.format(record))

        self.handler = Handler(self.level)
        formatter = logging.Formatter(self.format)
        self.handler.setFormatter(formatter)
        logging.root.addHandler(self.handler)
        self.activated = True
        # Make sure we're running with the lowest logging level with our
        # tests logging handler
        current_logging_level = logging.root.getEffectiveLevel()
        if current_logging_level > logging.DEBUG:
            self.prev_logging_level = current_logging_level
            logging.root.setLevel(0)

    def deactivate(self):
        if not self.activated:
            return
        logging.root.removeHandler(self.handler)
        # Restore previous logging level if changed
        if self.prev_logging_level is not None:
            logging.root.setLevel(self.prev_logging_level)

    @property
    def messages(self):
        if not self.activated:
            return []
        return self.handler.messages

    def clear(self):
        self.handler.messages = []

    def __enter__(self):
        self.activate()
        return self

    def __exit__(self, type, value, traceback):
        self.deactivate()
        self.activated = False

    # Mimic some handler attributes and methods
    @property
    def lock(self):
        if self.activated:
            return self.handler.lock

    def createLock(self):
        if self.activated:
            return self.handler.createLock()

    def acquire(self):
        if self.activated:
            return self.handler.acquire()

    def release(self):
        if self.activated:
            return self.handler.release()


def relative_import(import_name, relative_from='../'):
    '''
    Update sys.path to include `relative_from` before importing `import_name`
    '''
    try:
        return __import__(import_name)
    except ImportError:
        previous_frame = inspect.getframeinfo(inspect.currentframe().f_back)
        sys.path.insert(
            0, os.path.realpath(
                os.path.join(
                    os.path.abspath(
                        os.path.dirname(previous_frame.filename)
                    ),
                    relative_from
                )
            )
        )
    return __import__(import_name)


def ensure_in_syspath(*ensure_paths):
    '''
    Make sure that any path passed in `ensure_paths` exists in sys.path
    '''

    previous_frame = None

    for ensure_path in ensure_paths:
        if ensure_path in sys.path:
            # If it's already in sys.path, nothing to do
            continue

        # We reached here? Then ensure_path is not present in sys.path
        if os.path.isabs(ensure_path):
            # It's an absolute path? Then include it in sys.path
            sys.path.insert(0, ensure_path)
            continue

        # If we reached here, it means it's a relative path. Lets compute the
        # relation into a real path
        if previous_frame is None:
            previous_frame = inspect.getframeinfo(
                inspect.currentframe().f_back
            )

        realpath = os.path.realpath(
            os.path.join(
                os.path.abspath(
                    os.path.dirname(previous_frame.filename)
                ),
                ensure_path
            )
        )

        if not os.path.exists(realpath):
            # The path does not exist? Don't even inject it into sys.path
            continue

        if realpath in sys.path:
            # The path is already present in sys.path? Nothing else to do.
            continue

        # Inject the computed path into sys.path
        sys.path.insert(0, realpath)


class ForceImportErrorOn(object):
    '''
    This class is meant to be used in mock'ed test cases which require an
    ``ImportError`` to be raised.

    >>> import os.path
    >>> with ForceImportErrorOn('os.path'):
    ...     import os.path
    ...
    Traceback (most recent call last):
      File "<stdin>", line 2, in <module>
      File "salttesting/helpers.py", line 263, in __import__
        'Forced ImportError raised for {0!r}'.format(name)
    ImportError: Forced ImportError raised for 'os.path'
    >>>


    >>> with ForceImportErrorOn(('os', 'path')):
    ...     import os.path
    ...     sys.modules.pop('os', None)
    ...     from os import path
    ...
    <module 'os' from '/usr/lib/python2.7/os.pyc'>
    Traceback (most recent call last):
      File "<stdin>", line 4, in <module>
      File "salttesting/helpers.py", line 288, in __fake_import__
        name, ', '.join(fromlist)
    ImportError: Forced ImportError raised for 'from os import path'
    >>>


    >>> with ForceImportErrorOn(('os', 'path'), 'os.path'):
    ...     import os.path
    ...     sys.modules.pop('os', None)
    ...     from os import path
    ...
    Traceback (most recent call last):
      File "<stdin>", line 2, in <module>
      File "salttesting/helpers.py", line 281, in __fake_import__
        'Forced ImportError raised for {0!r}'.format(name)
    ImportError: Forced ImportError raised for 'os.path'
    >>>
    '''
    def __init__(self, *module_names):
        self.__module_names = {}
        for entry in module_names:
            if isinstance(entry, (list, tuple)):
                modname = entry[0]
                self.__module_names[modname] = set(entry[1:])
            else:
                self.__module_names[entry] = None

    def patch_import_function(self):
        self.__original_import = __builtin__.__import__
        __builtin__.__import__ = self.__fake_import__

    def restore_import_funtion(self):
        __builtin__.__import__ = self.__original_import

    def __fake_import__(self, name, globals_, locals_, fromlist, level=-1):
        if name in self.__module_names:
            importerror_fromlist = self.__module_names.get(name)
            if importerror_fromlist is None:
                raise ImportError(
                    'Forced ImportError raised for {0!r}'.format(name)
                )

            if importerror_fromlist.intersection(set(fromlist)):
                raise ImportError(
                    'Forced ImportError raised for {0!r}'.format(
                        'from {0} import {1}'.format(
                            name, ', '.join(fromlist)
                        )
                    )
                )

        return self.__original_import(name, globals_, locals_, fromlist, level)

    def __enter__(self):
        self.patch_import_function()
        return self

    def __exit__(self, exc_type, exc_value, traceback):
        self.restore_import_funtion()


class MockWraps(object):
    '''
    Helper class to be used with the mock library.
    To be used in the ``wraps`` keyword of ``Mock`` or ``MagicMock`` where you
    want to trigger a side effect for X times, and afterwards, call the
    original and un-mocked method.

    As an example:

    >>> def original():
    ...     print 'original'
    ...
    >>> def side_effect():
    ...     print 'side effect'
    ...
    >>> mw = MockWraps(original, 2, side_effect)
    >>> mw()
    side effect
    >>> mw()
    side effect
    >>> mw()
    original
    >>>

    '''
    def __init__(self, original, expected_failures, side_effect):
        self.__original = original
        self.__expected_failures = expected_failures
        self.__side_effect = side_effect
        self.__call_counter = 0

    def __call__(self, *args, **kwargs):
        try:
            if self.__call_counter < self.__expected_failures:
                if isinstance(self.__side_effect, types.FunctionType):
                    return self.__side_effect()
                raise self.__side_effect
            return self.__original(*args, **kwargs)
        finally:
            self.__call_counter += 1


def requires_network(only_local_network=False):
    '''
    Simple decorator which is supposed to skip a test case in case there's no
    network connection to the internet.
    '''
    def decorator(func):
        @wraps(func)
        def wrapper(cls):
            has_local_network = False
            # First lets try if we have a local network. Inspired in
            # verify_socket
            try:
                pubsock = socket.socket(socket.AF_INET, socket.SOCK_STREAM)
                retsock = socket.socket(socket.AF_INET, socket.SOCK_STREAM)
                pubsock.setsockopt(socket.SOL_SOCKET, socket.SO_REUSEADDR, 1)
                pubsock.bind(('', 18000))
                pubsock.close()
                retsock.setsockopt(socket.SOL_SOCKET, socket.SO_REUSEADDR, 1)
                retsock.bind(('', 18001))
                retsock.close()
                has_local_network = True
            except socket.error:
                # I wonder if we just have IPV6 support?
                try:
                    pubsock = socket.socket(socket.AF_INET6, socket.SOCK_STREAM)
                    retsock = socket.socket(socket.AF_INET6, socket.SOCK_STREAM)
                    pubsock.setsockopt(
                        socket.SOL_SOCKET, socket.SO_REUSEADDR, 1
                    )
                    pubsock.bind(('', 18000))
                    pubsock.close()
                    retsock.setsockopt(
                        socket.SOL_SOCKET, socket.SO_REUSEADDR, 1
                    )
                    retsock.bind(('', 18001))
                    retsock.close()
                    has_local_network = True
                except socket.error:
                    # Let's continue
                    pass

            if only_local_network is True:
                if has_local_network is False:
                    # Since we're only supposed to check local network, and no
                    # local network was detected, skip the test
                    cls.skipTest('No local network was detected')
                return func(cls)

            # We are using the google.com DNS records as numerical IPs to avoid
            # DNS lookups which could greatly slow down this check
            for addr in ('173.194.41.198', '173.194.41.199', '173.194.41.200',
                         '173.194.41.201', '173.194.41.206', '173.194.41.192',
                         '173.194.41.193', '173.194.41.194', '173.194.41.195',
                         '173.194.41.196', '173.194.41.197'):
                try:
                    sock = socket.socket(socket.AF_INET, socket.SOCK_STREAM)
                    sock.settimeout(0.25)
                    sock.connect((addr, 80))
                    sock.close()
                    # We connected? Stop the loop
                    break
                except socket.error:
                    # Let's check the next IP
                    continue
                else:
                    cls.skipTest('No internet network connection was detected')
            return func(cls)
        return wrapper
    return decorator


def with_system_account(account, on_existing='delete', delete=True):
    '''
    This method has been deprecated in favour of :func:`with_system_user`,
    please use it instead.
    '''
    import warnings
    caller = inspect.getframeinfo(sys._getframe(1))
    message = (
        '\'with_system_account()\' in use in {filename}, line number '
        '{lineno} has been deprecated in favour of \'with_system_user()\' '
        'for 8 months now. Please us it instead.'.format(
            filename=caller.filename,
            lineno=caller.lineno
        )
    )
    if __version_info__ > (2014, 12):
        # 8 months should be more than enough to deprecate this
        raise RuntimeError(message)
    warnings.warn(message, DeprecationWarning)
    return with_system_user(account, on_existing=on_existing, delete=delete)


def with_system_user(username, on_existing='delete', delete=True):
    '''
    Create and optionally destroy a system user to be used within a test
    case. The system user is crated using the ``user`` salt module.

    The decorated testcase function must accept 'username' as an argument.

    :param username: The desired username for the system user.
    :param on_existing: What to do when the desired username is taken. The
      available options are:

      * nothing: Do nothing, act as if the user was created.
      * delete: delete and re-create the existing user
      * skip: skip the test case
    '''
    if on_existing not in ('nothing', 'delete', 'skip'):
        raise RuntimeError(
            'The value of \'on_existing\' can only be one of, '
            '\'nothing\', \'delete\' and \'skip\''
        )

    if not isinstance(delete, bool):
        raise RuntimeError(
            'The value of \'delete\' can only be \'True\' or \'False\''
        )

    def decorator(func):

        @wraps(func)
        def wrap(cls):

            # Let's add the user to the system.
            log.debug('Creating system user {0!r}'.format(username))
            create_user = cls.run_function('user.add', [username])
            if not create_user:
                log.debug('Failed to create system user')
                # The user was not created
                if on_existing == 'skip':
                    cls.skipTest(
                        'Failed to create system user {0!r}'.format(
                            username
                        )
                    )

                if on_existing == 'delete':
                    log.debug(
                        'Deleting the system user {0!r}'.format(
                            username
                        )
                    )
                    delete_user = cls.run_function(
                        'user.delete', [username, True, True]
                    )
                    if not delete_user:
                        cls.skipTest(
                            'A user named {0!r} already existed on the '
                            'system and re-creating it was not possible'
                            .format(username)
                        )
                    log.debug(
                        'Second time creating system user {0!r}'.format(
                            username
                        )
                    )
                    create_user = cls.run_function('user.add', [username])
                    if not create_user:
                        cls.skipTest(
                            'A user named {0!r} already existed, was deleted '
                            'as requested, but re-creating it was not possible'
                            .format(username)
                        )

            failure = None
            try:
                try:
                    return func(cls, username)
                except Exception as exc:  # pylint: disable=W0703
                    log.error(
                        'Running {0!r} raised an exception: {1}'.format(
                            func, exc
                        ),
                        exc_info=True
                    )
                    # Store the original exception details which will be raised
                    # a little further down the code
                    failure = sys.exc_info()
            finally:
                if delete:
                    delete_user = cls.run_function(
                        'user.delete', [username, True, True]
                    )
                    if not delete_user:
                        if failure is None:
                            log.warning(
                                'Although the actual test-case did not fail, '
                                'deleting the created system user {0!r} '
                                'afterwards did.'.format(username)
                            )
                        else:
                            log.warning(
                                'The test-case failed and also did the removal'
                                ' of the system user {0!r}'.format(username)
                            )
                if failure is not None:
                    # If an exception was thrown, raise it
                    six.reraise(failure[0], failure[1], failure[2])
        return wrap
    return decorator


def with_system_group(group, on_existing='delete', delete=True):
    '''
    Create and optionally destroy a system group to be used within a test
    case. The system user is crated using the ``group`` salt module.

    The decorated testcase function must accept 'group' as an argument.

    :param group: The desired group name for the system user.
    :param on_existing: What to do when the desired username is taken. The
      available options are:

      * nothing: Do nothing, act as if the group was created
      * delete: delete and re-create the existing user
      * skip: skip the test case
    '''
    if on_existing not in ('nothing', 'delete', 'skip'):
        raise RuntimeError(
            'The value of \'on_existing\' can only be one of, '
            '\'nothing\', \'delete\' and \'skip\''
        )

    if not isinstance(delete, bool):
        raise RuntimeError(
            'The value of \'delete\' can only be \'True\' or \'False\''
        )

    def decorator(func):

        @wraps(func)
        def wrap(cls):

            # Let's add the user to the system.
            log.debug('Creating system group {0!r}'.format(group))
            create_group = cls.run_function('group.add', [group])
            if not create_group:
                log.debug('Failed to create system group')
                # The group was not created
                if on_existing == 'skip':
                    cls.skipTest(
                        'Failed to create system group {0!r}'.format(group)
                    )

                if on_existing == 'delete':
                    log.debug(
                        'Deleting the system group {0!r}'.format(group)
                    )
                    delete_group = cls.run_function('group.delete', [group])
                    if not delete_group:
                        cls.skipTest(
                            'A group named {0!r} already existed on the '
                            'system and re-creating it was not possible'
                            .format(group)
                        )
                    log.debug(
                        'Second time creating system group {0!r}'.format(
                            group
                        )
                    )
                    create_group = cls.run_function('group.add', [group])
                    if not create_group:
                        cls.skipTest(
                            'A group named {0!r} already existed, was deleted '
                            'as requested, but re-creating it was not possible'
                            .format(group)
                        )

            failure = None
            try:
                try:
                    return func(cls, group)
                except Exception as exc:  # pylint: disable=W0703
                    log.error(
                        'Running {0!r} raised an exception: {1}'.format(
                            func, exc
                        ),
                        exc_info=True
                    )
                    # Store the original exception details which will be raised
                    # a little further down the code
                    failure = sys.exc_info()
            finally:
                if delete:
                    delete_group = cls.run_function('group.delete', [group])
                    if not delete_group:
                        if failure is None:
                            log.warning(
                                'Although the actual test-case did not fail, '
                                'deleting the created system group {0!r} '
                                'afterwards did.'.format(group)
                            )
                        else:
                            log.warning(
                                'The test-case failed and also did the removal'
                                ' of the system group {0!r}'.format(group)
                            )
                if failure is not None:
                    # If an exception was thrown, raise it
                    six.reraise(failure[0], failure[1], failure[2])
        return wrap
    return decorator


def with_system_user_and_group(username, group,
                               on_existing='delete', delete=True):
    '''
    Create and optionally destroy a system user and group to be used within a
    test case. The system user is crated using the ``user`` salt module, and
    the system group is created with the ``group`` salt module.

    The decorated testcase function must accept both the 'username' and 'group'
    arguments.

    :param username: The desired username for the system user.
    :param group: The desired name for the system group.
    :param on_existing: What to do when the desired username is taken. The
      available options are:

      * nothing: Do nothing, act as if the user was created.
      * delete: delete and re-create the existing user
      * skip: skip the test case
    '''
    if on_existing not in ('nothing', 'delete', 'skip'):
        raise RuntimeError(
            'The value of \'on_existing\' can only be one of, '
            '\'nothing\', \'delete\' and \'skip\''
        )

    if not isinstance(delete, bool):
        raise RuntimeError(
            'The value of \'delete\' can only be \'True\' or \'False\''
        )

    def decorator(func):

        @wraps(func)
        def wrap(cls):

            # Let's add the user to the system.
            log.debug('Creating system user {0!r}'.format(username))
            create_user = cls.run_function('user.add', [username])
            log.debug('Creating system group {0!r}'.format(group))
            create_group = cls.run_function('group.add', [group])
            if not create_user:
                log.debug('Failed to create system user')
                # The user was not created
                if on_existing == 'skip':
                    cls.skipTest(
                        'Failed to create system user {0!r}'.format(
                            username
                        )
                    )

                if on_existing == 'delete':
                    log.debug(
                        'Deleting the system user {0!r}'.format(
                            username
                        )
                    )
                    delete_user = cls.run_function(
                        'user.delete', [username, True, True]
                    )
                    if not delete_user:
                        cls.skipTest(
                            'A user named {0!r} already existed on the '
                            'system and re-creating it was not possible'
                            .format(username)
                        )
                    log.debug(
                        'Second time creating system user {0!r}'.format(
                            username
                        )
                    )
                    create_user = cls.run_function('user.add', [username])
                    if not create_user:
                        cls.skipTest(
                            'A user named {0!r} already existed, was deleted '
                            'as requested, but re-creating it was not possible'
                            .format(username)
                        )
            if not create_group:
                log.debug('Failed to create system group')
                # The group was not created
                if on_existing == 'skip':
                    cls.skipTest(
                        'Failed to create system group {0!r}'.format(group)
                    )

                if on_existing == 'delete':
                    log.debug(
                        'Deleting the system group {0!r}'.format(group)
                    )
                    delete_group = cls.run_function('group.delete', [group])
                    if not delete_group:
                        cls.skipTest(
                            'A group named {0!r} already existed on the '
                            'system and re-creating it was not possible'
                            .format(group)
                        )
                    log.debug(
                        'Second time creating system group {0!r}'.format(
                            group
                        )
                    )
                    create_group = cls.run_function('group.add', [group])
                    if not create_group:
                        cls.skipTest(
                            'A group named {0!r} already existed, was deleted '
                            'as requested, but re-creating it was not possible'
                            .format(group)
                        )

            failure = None
            try:
                try:
                    return func(cls, username, group)
                except Exception as exc:  # pylint: disable=W0703
                    log.error(
                        'Running {0!r} raised an exception: {1}'.format(
                            func, exc
                        ),
                        exc_info=True
                    )
                    # Store the original exception details which will be raised
                    # a little further down the code
                    failure = sys.exc_info()
            finally:
                if delete:
                    delete_user = cls.run_function(
                        'user.delete', [username, True, True]
                    )
                    delete_group = cls.run_function('group.delete', [group])
                    if not delete_user:
                        if failure is None:
                            log.warning(
                                'Although the actual test-case did not fail, '
                                'deleting the created system user {0!r} '
                                'afterwards did.'.format(username)
                            )
                        else:
                            log.warning(
                                'The test-case failed and also did the removal'
                                ' of the system user {0!r}'.format(username)
                            )
                    if not delete_group:
                        if failure is None:
                            log.warning(
                                'Although the actual test-case did not fail, '
                                'deleting the created system group {0!r} '
                                'afterwards did.'.format(group)
                            )
                        else:
                            log.warning(
                                'The test-case failed and also did the removal'
                                ' of the system group {0!r}'.format(group)
                            )
                if failure is not None:
                    # If an exception was thrown, raise it
                    six.reraise(failure[0], failure[1], failure[2])
        return wrap
    return decorator


def requires_system_grains(func):
    '''
    Function decorator which loads and passes the system's grains to the test
    case.
    '''
    @wraps(func)
    def decorator(cls):
        if not hasattr(cls, 'run_function'):
            raise RuntimeError(
                '{0} does not have the \'run_function\' method which is '
                'necessary to collect the system grains'.format(
                    cls.__class__.__name__
                )
            )
        return func(cls, grains=cls.run_function('grains.items'))
    return decorator


def requires_salt_modules(*names):
    '''
    Makes sure the passed salt module is available. Skips the test if not

    .. versionadded:: 0.5.2
    '''
    def decorator(caller):

        if inspect.isclass(caller):
            # We're decorating a class
            old_setUp = getattr(caller, 'setUp', None)

            def setUp(self, *args, **kwargs):
                if old_setUp is not None:
                    old_setUp(self, *args, **kwargs)

                if not hasattr(self, 'run_function'):
                    raise RuntimeError(
                        '{0} does not have the \'run_function\' method which '
                        'is necessary to collect the loaded modules'.format(
                            self.__class__.__name__
                        )
                    )

                for name in names:
                    if not hasattr(self, '__salt_sys_docs__'):
                        # cache salts documentation
                        self.__salt_sys_docs__ = self.run_function('sys.doc')
                    if name not in self.__salt_sys_docs__:
                        self.skipTest('Salt module {0!r} is not available'.format(name))
            caller.setUp = setUp
            return caller

        # We're simply decorating functions
        @wraps(caller)
        def wrapper(cls):

            if not hasattr(cls, 'run_function'):
                raise RuntimeError(
                    '{0} does not have the \'run_function\' method which is '
                    'necessary to collect the loaded modules'.format(
                        cls.__class__.__name__
                    )
                )

            for name in names:
                if name not in cls.run_function('sys.doc'):
                    cls.skipTest(
                        'Salt module {0!r} is not available'.format(name)
                    )
                    break

            return caller(cls)
        return wrapper
    return decorator


def skip_if_binaries_missing(*binaries, **kwargs):
    import salt.utils
    if len(binaries) == 1:
        if isinstance(binaries[0], (list, tuple, set, frozenset)):
            binaries = binaries[0]
    check_all = kwargs.pop('check_all', False)
    message = kwargs.pop('message', None)
    if kwargs:
        raise RuntimeError(
            'The only supported keyword argument is \'check_all\' and '
            '\'message\'. Invalid keyword arguments: {0}'.format(
                ', '.join(kwargs.keys())
            )
        )
    if check_all:
        for binary in binaries:
            if salt.utils.which(binary) is None:
                return skip(
                    '{0}The {1!r} binary was not found'.format(
                        message and '{0}. '.format(message) or '',
                        binary
                    )
                )
    elif salt.utils.which_bin(binaries) is None:
        return skip(
            '{0}None of the following binaries was found: {1}'.format(
                message and '{0}. '.format(message) or '',
                ', '.join(binaries)
            )
        )
    return _id


def skip_if_not_root(func):
    if os.getuid() != 0:
        func.__unittest_skip__ = True
        func.__unittest_skip_why__ = 'You must be logged in as root to run this test'
    return func


def terminate_process_pid(pid, only_children=False):
    children = []
    process = None

    # Let's begin the shutdown routines
    if sys.platform.startswith('win'):
        sigint = signal.CTRL_BREAK_EVENT
        sigint_name = 'CTRL_BREAK_EVENT'
    else:
        sigint = signal.SIGINT
        sigint_name = 'SIGINT'

    try:
        process = psutil.Process(pid)
        if hasattr(process, 'children'):
            children = process.children(recursive=True)
    except psutil.NoSuchProcess:
        log.info('No process with the PID %s was found running', pid)

    if process and only_children is False:
        try:
            cmdline = process.cmdline()
        except psutil.AccessDenied:
            # OSX denies us access to the above information
            cmdline = None
        if not cmdline:
            try:
                cmdline = process.as_dict()
            except Exception:
                cmdline = 'UNKNOWN PROCESS'

        log.info('Sending %s to process: %s', sigint_name, cmdline)
        process.send_signal(sigint)
        try:
            process.wait(timeout=10)
        except psutil.TimeoutExpired:
            pass

        if psutil.pid_exists(pid):
            log.info('Terminating process: %s', cmdline)
            process.terminate()
            try:
                process.wait(timeout=5)
            except psutil.TimeoutExpired:
                pass

        if psutil.pid_exists(pid):
            log.warning('Killing process: %s', cmdline)
            process.kill()

        if psutil.pid_exists(pid):
            log.warning('Process left behind which we were unable to kill: %s', cmdline)

    if children:
        # Lets log and kill any child processes which salt left behind
        def kill_children(_children, terminate=False, kill=False):
            for child in _children[:][::-1]:  # Iterate over a reversed copy of the list
                try:
                    if not kill and child.status() == psutil.STATUS_ZOMBIE:
                        # Zombie processes will exit once child processes also exit
                        continue
                    if child.pid == os.getpid():
                        continue
<<<<<<< HEAD
                    cmdline = child.cmdline()
=======
                    try:
                        cmdline = child.cmdline()
                    except psutil.AccessDenied:
                        # OSX denies us access to the above information
                        cmdline = None
>>>>>>> a7b14572
                    if not cmdline:
                        cmdline = child.as_dict()
                    if kill:
                        log.warning('Killing child process left behind: %s', cmdline)
                        child.kill()
                    elif terminate:
                        log.warning('Terminating child process left behind: %s', cmdline)
                        child.terminate()
                    else:
                        log.warning('Sending %s to child process left behind: %s', sigint_name, cmdline)
                        child.send_signal(sigint)
                    if not psutil.pid_exists(child.pid):
                        _children.remove(child)
                except psutil.NoSuchProcess:
                    _children.remove(child)
<<<<<<< HEAD

        kill_children([child for child in children if child.is_running() and not any(sys.argv[0] in cmd for cmd in child.cmdline())])
=======
        try:
            kill_children([child for child in children if child.is_running() and not any(sys.argv[0] in cmd for cmd in child.cmdline())])
        except psutil.AccessDenied:
            # OSX denies us access to the above information
            kill_children(children)
>>>>>>> a7b14572

        if children:
            psutil.wait_procs(children, timeout=3, callback=lambda proc: kill_children(children, kill=True))

        if children:
            psutil.wait_procs(children, timeout=1, callback=lambda proc: kill_children(children, kill=True))<|MERGE_RESOLUTION|>--- conflicted
+++ resolved
@@ -1123,15 +1123,11 @@
                         continue
                     if child.pid == os.getpid():
                         continue
-<<<<<<< HEAD
-                    cmdline = child.cmdline()
-=======
                     try:
                         cmdline = child.cmdline()
                     except psutil.AccessDenied:
                         # OSX denies us access to the above information
                         cmdline = None
->>>>>>> a7b14572
                     if not cmdline:
                         cmdline = child.as_dict()
                     if kill:
@@ -1147,16 +1143,11 @@
                         _children.remove(child)
                 except psutil.NoSuchProcess:
                     _children.remove(child)
-<<<<<<< HEAD
-
-        kill_children([child for child in children if child.is_running() and not any(sys.argv[0] in cmd for cmd in child.cmdline())])
-=======
         try:
             kill_children([child for child in children if child.is_running() and not any(sys.argv[0] in cmd for cmd in child.cmdline())])
         except psutil.AccessDenied:
             # OSX denies us access to the above information
             kill_children(children)
->>>>>>> a7b14572
 
         if children:
             psutil.wait_procs(children, timeout=3, callback=lambda proc: kill_children(children, kill=True))
